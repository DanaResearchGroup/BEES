#!/usr/bin/env python3
# encoding: utf-8

"""
Test schema validation for BEES input models
"""

import pytest
import schema
from pydantic import BaseModel, Field
from typing import List, Dict, Union, Optional
from pydantic import ValidationError
from schema import (
    BEESCompounds,
    BEESEnvironment,
    BEESModelSettings,
    BEESReactionRule,
    BEESInputBase,
    BEESSpeciesConstraints
)


def test_BEESCompounds():  
    """Test BEESCompounds schema, Creates a compound with a single float concentration: 0.01"""
    compound = BEESCompounds(
        label="ATP",
        type="cofactor",
        initial_concentration=0.01,
        charge=-3,
        reactive=True,
        constant=False,
        observable=True,
    )
    assert compound.label == "ATP"
    assert compound.type == "cofactor"
    assert compound.initial_concentration == 0.01
    assert compound.reactive is True

    # Tuple concentration range is allowed if valid
    compound = BEESCompounds(
        label="Glucose",
        type="substrate",
        initial_concentration=(0.1, 1.0),
    )
    assert compound.initial_concentration == (0.1, 1.0)

    # Invalid range: same values
    with pytest.raises(ValidationError):
        BEESCompounds(
            label="Test",
            type="substrate",
            initial_concentration=(0.5, 0.5),
        )

    # Constant with range should fail
    with pytest.raises(ValidationError):
        BEESCompounds(
            label="Test",
            type="substrate",
            initial_concentration=(0.1, 0.9),
            constant=True,
            observable=True,
        )


        # Valid SMILES and InChI
    compound = BEESCompounds(
        label="Ethanol",
        type="substrate",
        initial_concentration=0.1,
        structure_smiles="CCO",
        structure_inchi="InChI=1S/C2H6O/c1-2-3/h3H,2H2,1H3"
    )
    assert compound.structure_smiles == "CCO"
    assert compound.structure_inchi.startswith("InChI=")

    # Invalid SMILES
    with pytest.raises(ValidationError):
        BEESCompounds(
            label="BadSMILES",
            type="substrate",
            initial_concentration=0.1,
            structure_smiles="not-a-smiles"
        )

    # updtaetInvalid InChI
    with pytest.raises(ValidationError):
        BEESCompounds(
            label="BadInChI",
            type="substrate",
            initial_concentration=0.1,
            structure_inchi="not-an-inchi"
        )



def test_BEESEnvironment():
    """Test BEESEnvironment schema"""
    env = BEESEnvironment(
        temperature=[25, 37],
        pH=7.0,
        ionic_strength=0.1,
        Oxygen_level=0.8,
        seed_mechanisms=["basic_metabolism"]
    )
    assert env.temperature == [25, 37]
    assert env.pH == 7.0

    with pytest.raises(ValidationError):
        # Invalid pH
        BEESEnvironment(temperature=37, pH=15, seed_mechanisms=[])

    with pytest.raises(ValidationError):
        # Invalid oxygen level
        BEESEnvironment(temperature=37, pH=7, Oxygen_level=1.2, seed_mechanisms=[])

    with pytest.raises(ValidationError):
        # Invalid temperature list size
        BEESEnvironment(temperature=[25, 30, 40], pH=7, seed_mechanisms=[])

    


def test_bees_Modelsettings():
    """Test BEESModelSettings schema"""
    model = BEESModelSettings(
        end_time=100.0,
        time_step=1.0,
        solver="CVODE",
        threshold=0.001,
        max_iterations=50,
        stop_at_steady_state=True
    )
    assert model.solver == "CVODE"

    # time_step must be < end_time
    with pytest.raises(ValidationError):
        BEESModelSettings(end_time=10, time_step=10, solver="CVODE")

    # termination rate must be < 1
    with pytest.raises(ValidationError):
        BEESModelSettings(
            end_time=100,
            time_step=1,
            solver="odeint",
            termination_rate_ratio=1.0
        )


def test_BeesReactionRule():
    """Test BEESReactionRule schema"""
    rule = BEESReactionRule(
        name="enzyme_catalysis",
        rate_law="Michaelis-Menten",
        parameter_estimator="ML",
        parameters={"Km": 0.01, "Vmax": 1.0}
    )
    assert rule.rate_law == "Michaelis-Menten"
    assert rule.parameter_estimator == "ML"
    assert rule.parameters["Km"] == 0.01

    with pytest.raises(ValidationError):
        # Invalid rate law
        BEESReactionRule(
            name="bad",
            rate_law="UnknownLaw",
            parameter_estimator="ML"
        )


def test_speciesconstraints():
    """Test BEESSpeciesConstraints schema"""
    constraints = BEESSpeciesConstraints(
        allowed=["input species", "reaction libraries"]
    )
    assert "input species" in constraints.allowed

    with pytest.raises(ValidationError):
        BEESSpeciesConstraints(
            allowed=["invalid entry"]
        )
    # Invalid entry in allowed
    with pytest.raises(ValidationError):
        BEESSpeciesConstraints(
            allowed=["input species", "invalid entry"]
        )
    # Empty allowed list
    with pytest.raises(ValidationError):
        BEESSpeciesConstraints(
            allowed=[]
        )
    # Invalid entry in allowed              
    with pytest.raises(ValidationError):
        BEESSpeciesConstraints(
            allowed=["input species", "invalid entry"]
        )
    # Empty allowed list
    with pytest.raises(ValidationError):
        BEESSpeciesConstraints(
            allowed=[]
        )
    # Invalid entry in allowed  



def test_BEESInputBase():
    """Test BEESInputBase with minimal valid input"""
    env = BEESEnvironment(temperature=37, pH=7, seed_mechanisms=["base"])
    compound = BEESCompounds(label="H2O", type="solvent", initial_concentration=1.0)
    rule = BEESReactionRule(name="test", rate_law="MassAction", parameter_estimator="ML")
    model = BEESModelSettings(end_time=100.0, time_step=1.0, solver="odeint")
    
    bees_input = BEESInputBase(
        project="TestProject",
        compounds=[compound],
        environment=env,
        rules=[rule],
        model_settings=model,

    )
    assert bees_input.project == "TestProject"
    assert bees_input.environment.pH == 7
    assert bees_input.compounds[0].label == "H2O"
    assert bees_input.rules[0].name == "test"
    assert bees_input.model_settings.end_time == 100.0
<<<<<<< HEAD

I want to test it in this Schema
=======
>>>>>>> 2aade4fb
<|MERGE_RESOLUTION|>--- conflicted
+++ resolved
@@ -203,6 +203,8 @@
 
 
 
+
+
 def test_BEESInputBase():
     """Test BEESInputBase with minimal valid input"""
     env = BEESEnvironment(temperature=37, pH=7, seed_mechanisms=["base"])
@@ -223,8 +225,3 @@
     assert bees_input.compounds[0].label == "H2O"
     assert bees_input.rules[0].name == "test"
     assert bees_input.model_settings.end_time == 100.0
-<<<<<<< HEAD
-
-I want to test it in this Schema
-=======
->>>>>>> 2aade4fb
